--- conflicted
+++ resolved
@@ -4,13 +4,10 @@
 # Author: Pavel Kirienko <pavel.kirienko@zubax.com>
 #
 
-<<<<<<< HEAD
-=======
 """
 The module is always importable but is functional only on GNU/Linux.
 """
 
->>>>>>> 83a4cd3c
 from sys import platform as _platform
 
 if _platform == 'linux':
